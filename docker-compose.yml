version: '3.3'

services:
  gitbase-web:
    image: "srcd/gitbase-web"
    ports:
      - "8080:8080"
    environment:
      GITBASEPG_DB_CONNECTION: root@tcp(gitbase:3306)/none?maxAllowedPacket=4194304
      GITBASEPG_BBLFSH_SERVER_URL: bblfsh:9432
    depends_on:
      - gitbase
  gitbase:
    image: "srcd/gitbase:v0.18.0"
    environment:
      BBLFSH_ENDPOINT: bblfsh:9432
      GITBASE_UNSTABLE_SQUASH_ENABLE: "true"
    volumes:
      - ${GITBASEPG_REPOS_FOLDER}:/opt/repos
  bblfsh:
<<<<<<< HEAD
    image: "bblfsh/bblfshd:v2.9.2-drivers"
=======
    image: "bblfsh/bblfshd:v2.10.0-drivers"
>>>>>>> ea2ecaf3
    privileged: true<|MERGE_RESOLUTION|>--- conflicted
+++ resolved
@@ -18,9 +18,5 @@
     volumes:
       - ${GITBASEPG_REPOS_FOLDER}:/opt/repos
   bblfsh:
-<<<<<<< HEAD
-    image: "bblfsh/bblfshd:v2.9.2-drivers"
-=======
     image: "bblfsh/bblfshd:v2.10.0-drivers"
->>>>>>> ea2ecaf3
     privileged: true